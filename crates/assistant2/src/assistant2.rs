mod assistant_settings;
mod attachments;
mod completion_provider;
mod saved_conversation;
<<<<<<< HEAD
mod saved_conversation_picker;
=======
>>>>>>> 27ed0f42
mod saved_conversations;
mod tools;
pub mod ui;

use crate::saved_conversation::SavedConversationMetadata;
use crate::ui::UserOrAssistant;
use ::ui::{div, prelude::*, Color, TintColor, Tooltip, ViewContext};
use anyhow::{Context, Result};
use assistant_tooling::{
    tool_running_placeholder, AttachmentRegistry, ProjectContext, ToolFunctionCall, ToolRegistry,
    UserAttachment,
};
use attachments::ActiveEditorAttachmentTool;
use client::{proto, Client, UserStore};
use collections::HashMap;
use completion_provider::*;
use editor::Editor;
use feature_flags::FeatureFlagAppExt as _;
use fs::Fs;
use futures::{future::join_all, StreamExt};
use gpui::{
    list, AnyElement, AppContext, AsyncWindowContext, ClickEvent, EventEmitter, FocusHandle,
    FocusableView, List, ListAlignment, ListState, Model, Render, Task, View, WeakView,
};
use language::{language_settings::SoftWrap, LanguageRegistry};
use open_ai::{FunctionContent, ToolCall, ToolCallContent};
use rich_text::RichText;
<<<<<<< HEAD
use saved_conversation::{
    SavedAssistantMessagePart, SavedChatMessage, SavedConversation, SavedConversationMetadata,
};
use saved_conversation_picker::SavedConversationPicker;
=======
use saved_conversation::{SavedAssistantMessagePart, SavedChatMessage, SavedConversation};
>>>>>>> 27ed0f42
use saved_conversations::SavedConversations;
use semantic_index::{CloudEmbeddingProvider, ProjectIndex, ProjectIndexDebugView, SemanticIndex};
use serde::{Deserialize, Serialize};
use settings::Settings;
use std::sync::Arc;
use tools::{AnnotationTool, CreateBufferTool, ProjectIndexTool};
use ui::{ActiveFileButton, Composer, ProjectIndexButton};
use util::paths::CONVERSATIONS_DIR;
use util::{maybe, paths::EMBEDDINGS_DIR, ResultExt};
use workspace::{
    dock::{DockPosition, Panel, PanelEvent},
    Workspace,
};

use chrono::{DateTime, Duration, Local, Utc};

pub use assistant_settings::AssistantSettings;

const MAX_COMPLETION_CALLS_PER_SUBMISSION: usize = 5;

#[derive(Eq, PartialEq, Copy, Clone, Deserialize)]
pub struct Submit(SubmitMode);

/// There are multiple different ways to submit a model request, represented by this enum.
#[derive(Eq, PartialEq, Copy, Clone, Deserialize)]
pub enum SubmitMode {
    /// Only include the conversation.
    Simple,
    /// Send the current file as context.
    CurrentFile,
    /// Search the codebase and send relevant excerpts.
    Codebase,
}

gpui::actions!(assistant2, [Cancel, ToggleFocus, DebugProjectIndex,]);
gpui::impl_actions!(assistant2, [Submit]);

pub fn init(client: Arc<Client>, cx: &mut AppContext) {
    AssistantSettings::register(cx);

    cx.spawn(|mut cx| {
        let client = client.clone();
        async move {
            let embedding_provider = CloudEmbeddingProvider::new(client.clone());
            let semantic_index = SemanticIndex::new(
                EMBEDDINGS_DIR.join("semantic-index-db.0.mdb"),
                Arc::new(embedding_provider),
                &mut cx,
            )
            .await?;
            cx.update(|cx| cx.set_global(semantic_index))
        }
    })
    .detach();

    cx.set_global(CompletionProvider::new(CloudCompletionProvider::new(
        client,
    )));

    cx.observe_new_views(
        |workspace: &mut Workspace, _cx: &mut ViewContext<Workspace>| {
            workspace.register_action(|workspace, _: &ToggleFocus, cx| {
                workspace.toggle_panel_focus::<AssistantPanel>(cx);
            });
            workspace.register_action(|workspace, _: &DebugProjectIndex, cx| {
                if let Some(panel) = workspace.panel::<AssistantPanel>(cx) {
                    let index = panel.read(cx).chat.read(cx).project_index.clone();
                    let view = cx.new_view(|cx| ProjectIndexDebugView::new(index, cx));
                    workspace.add_item_to_center(Box::new(view), cx);
                }
            });
        },
    )
    .detach();
}

pub fn enabled(cx: &AppContext) -> bool {
    cx.is_staff()
}

pub struct AssistantPanel {
    chat: View<AssistantChat>,
    width: Option<Pixels>,
}

impl AssistantPanel {
    pub fn load(
        workspace: WeakView<Workspace>,
        cx: AsyncWindowContext,
    ) -> Task<Result<View<Self>>> {
        cx.spawn(|mut cx| async move {
            let (app_state, project) = workspace.update(&mut cx, |workspace, _| {
                (workspace.app_state().clone(), workspace.project().clone())
            })?;

            cx.new_view(|cx| {
                let project_index = cx.update_global(|semantic_index: &mut SemanticIndex, cx| {
                    semantic_index.project_index(project.clone(), cx)
                });

                let mut tool_registry = ToolRegistry::new();
                tool_registry
                    .register(ProjectIndexTool::new(project_index.clone()), cx)
                    .unwrap();
                tool_registry
                    .register(
                        CreateBufferTool::new(workspace.clone(), project.clone()),
                        cx,
                    )
                    .unwrap();
                tool_registry
                    .register(AnnotationTool::new(workspace.clone(), project.clone()), cx)
                    .unwrap();

                let mut attachment_registry = AttachmentRegistry::new();
                attachment_registry
                    .register(ActiveEditorAttachmentTool::new(workspace.clone(), cx));

                Self::new(
                    project.read(cx).fs().clone(),
                    app_state.languages.clone(),
                    Arc::new(tool_registry),
                    Arc::new(attachment_registry),
                    app_state.user_store.clone(),
                    project_index,
                    workspace,
                    cx,
                )
            })
        })
    }

    #[allow(clippy::too_many_arguments)]
    pub fn new(
        fs: Arc<dyn Fs>,
        language_registry: Arc<LanguageRegistry>,
        tool_registry: Arc<ToolRegistry>,
        attachment_registry: Arc<AttachmentRegistry>,
        user_store: Model<UserStore>,
        project_index: Model<ProjectIndex>,
        workspace: WeakView<Workspace>,
        cx: &mut ViewContext<Self>,
    ) -> Self {
        let chat = cx.new_view(|cx| {
            AssistantChat::new(
                fs,
                language_registry,
                tool_registry.clone(),
                attachment_registry,
                user_store,
                project_index,
                workspace,
                cx,
            )
        });

        Self { width: None, chat }
    }
}

impl Render for AssistantPanel {
    fn render(&mut self, cx: &mut ViewContext<Self>) -> impl IntoElement {
        div()
            .size_full()
            .v_flex()
            .bg(cx.theme().colors().panel_background)
            .child(self.chat.clone())
    }
}

impl Panel for AssistantPanel {
    fn persistent_name() -> &'static str {
        "AssistantPanelv2"
    }

    fn position(&self, _cx: &WindowContext) -> workspace::dock::DockPosition {
        // todo!("Add a setting / use assistant settings")
        DockPosition::Right
    }

    fn position_is_valid(&self, position: workspace::dock::DockPosition) -> bool {
        matches!(position, DockPosition::Right)
    }

    fn set_position(&mut self, _: workspace::dock::DockPosition, _: &mut ViewContext<Self>) {
        // Do nothing until we have a setting for this
    }

    fn size(&self, _cx: &WindowContext) -> Pixels {
        self.width.unwrap_or(px(400.))
    }

    fn set_size(&mut self, size: Option<Pixels>, cx: &mut ViewContext<Self>) {
        self.width = size;
        cx.notify();
    }

    fn icon(&self, _cx: &WindowContext) -> Option<::ui::IconName> {
        Some(IconName::ZedAssistant)
    }

    fn icon_tooltip(&self, _: &WindowContext) -> Option<&'static str> {
        Some("Assistant Panel ✨")
    }

    fn toggle_action(&self) -> Box<dyn gpui::Action> {
        Box::new(ToggleFocus)
    }
}

impl EventEmitter<PanelEvent> for AssistantPanel {}

impl FocusableView for AssistantPanel {
    fn focus_handle(&self, cx: &AppContext) -> FocusHandle {
        self.chat.read(cx).composer_editor.read(cx).focus_handle(cx)
    }
}

pub struct AssistantChat {
    model: String,
    messages: Vec<ChatMessage>,
    list_state: ListState,
    fs: Arc<dyn Fs>,
    language_registry: Arc<LanguageRegistry>,
    composer_editor: View<Editor>,
    saved_conversations: View<SavedConversations>,
<<<<<<< HEAD
=======
    saved_conversations_open: bool,
>>>>>>> 27ed0f42
    project_index_button: View<ProjectIndexButton>,
    active_file_button: Option<View<ActiveFileButton>>,
    user_store: Model<UserStore>,
    next_message_id: MessageId,
    collapsed_messages: HashMap<MessageId, bool>,
    editing_message: Option<EditingMessage>,
    pending_completion: Option<Task<()>>,
    tool_registry: Arc<ToolRegistry>,
    attachment_registry: Arc<AttachmentRegistry>,
    project_index: Model<ProjectIndex>,
    conversations: Vec<StaticConversation>,
    conversations_open: bool,
}

struct EditingMessage {
    id: MessageId,
    old_body: Arc<str>,
    body: View<Editor>,
}

impl AssistantChat {
    #[allow(clippy::too_many_arguments)]
    fn new(
        fs: Arc<dyn Fs>,
        language_registry: Arc<LanguageRegistry>,
        tool_registry: Arc<ToolRegistry>,
        attachment_registry: Arc<AttachmentRegistry>,
        user_store: Model<UserStore>,
        project_index: Model<ProjectIndex>,
        workspace: WeakView<Workspace>,
        cx: &mut ViewContext<Self>,
    ) -> Self {
        let model = CompletionProvider::get(cx).default_model();
        let view = cx.view().downgrade();
        let list_state = ListState::new(
            0,
            ListAlignment::Bottom,
            px(1024.),
            move |ix, cx: &mut WindowContext| {
                view.update(cx, |this, cx| this.render_message(ix, cx))
                    .unwrap()
            },
        );

        let project_index_button = cx.new_view(|cx| {
            ProjectIndexButton::new(project_index.clone(), tool_registry.clone(), cx)
        });

        let active_file_button = match workspace.upgrade() {
            Some(workspace) => {
                Some(cx.new_view(
                    |cx| ActiveFileButton::new(attachment_registry.clone(), workspace, cx), //
                ))
            }
            _ => None,
        };

        let saved_conversations = cx.new_view(|cx| SavedConversations::new(cx));
<<<<<<< HEAD
        let weak_saved_conversations = saved_conversations.downgrade();

        cx.spawn(|assistant_chat, mut cx| async move {
            let saved_conversations = SavedConversationMetadata::list(fs).await?;

            cx.update(|cx| {
                weak_saved_conversations.update(cx, |saved_conversations, cx| {
                    saved_conversations.init(
                        saved_conversations.downgrade(),
                        saved_conversations,
                        cx,
                    );
                });

                // workspace.update(cx, |workspace, cx| {
                //     workspace.toggle_modal(cx, move |cx| {
                //         let delegate = SavedConversationPickerDelegate::new(
                //             cx.view().downgrade(),
                //             saved_conversations,
                //         );
                //         Self::new(delegate, cx)
                //     });
                // })
            })?;

            anyhow::Ok(())
=======
        cx.spawn({
            let fs = fs.clone();
            let saved_conversations = saved_conversations.downgrade();
            |_assistant_chat, mut cx| async move {
                let saved_conversation_metadata = SavedConversationMetadata::list(fs).await?;

                cx.update(|cx| {
                    saved_conversations.update(cx, |this, cx| {
                        this.init(saved_conversation_metadata, cx);
                    })
                })??;

                anyhow::Ok(())
            }
>>>>>>> 27ed0f42
        })
        .detach_and_log_err(cx);

        Self {
            model,
            messages: Vec::new(),
            composer_editor: cx.new_view(|cx| {
                let mut editor = Editor::auto_height(80, cx);
                editor.set_soft_wrap_mode(SoftWrap::EditorWidth, cx);
                editor.set_placeholder_text("Send a message…", cx);
                editor
            }),
            saved_conversations,
<<<<<<< HEAD
=======
            saved_conversations_open: false,
>>>>>>> 27ed0f42
            list_state,
            user_store,
            fs,
            language_registry,
            project_index_button,
            active_file_button,
            project_index,
            next_message_id: MessageId(0),
            editing_message: None,
            collapsed_messages: HashMap::default(),
            pending_completion: None,
            attachment_registry,
            tool_registry,
            conversations: static_conversations(),
            conversations_open: false,
        }
    }

    fn toggle_conversations_open(&mut self) {
        self.conversations_open = !self.conversations_open;
    }

    fn editing_message_id(&self) -> Option<MessageId> {
        self.editing_message.as_ref().map(|message| message.id)
    }

    fn focused_message_id(&self, cx: &WindowContext) -> Option<MessageId> {
        self.messages.iter().find_map(|message| match message {
            ChatMessage::User(message) => message
                .body
                .focus_handle(cx)
                .contains_focused(cx)
                .then_some(message.id),
            ChatMessage::Assistant(_) => None,
        })
    }

    fn toggle_saved_conversations(&mut self) {
        self.saved_conversations_open = !self.saved_conversations_open;
    }

    fn cancel(&mut self, _: &Cancel, cx: &mut ViewContext<Self>) {
        // If we're currently editing a message, cancel the edit.
        if let Some(editing_message) = self.editing_message.take() {
            editing_message
                .body
                .update(cx, |body, cx| body.set_text(editing_message.old_body, cx));
            return;
        }

        if self.pending_completion.take().is_some() {
            if let Some(ChatMessage::Assistant(grouping)) = self.messages.last() {
                if grouping.messages.is_empty() {
                    self.pop_message(cx);
                }
            }
            return;
        }

        cx.propagate();
    }

    fn submit(&mut self, Submit(mode): &Submit, cx: &mut ViewContext<Self>) {
        if let Some(focused_message_id) = self.focused_message_id(cx) {
            self.truncate_messages(focused_message_id, cx);
            self.pending_completion.take();
            self.composer_editor.focus_handle(cx).focus(cx);
            if self.editing_message_id() == Some(focused_message_id) {
                self.editing_message.take();
            }
        } else if self.composer_editor.focus_handle(cx).is_focused(cx) {
            // Don't allow multiple concurrent completions.
            if self.pending_completion.is_some() {
                cx.propagate();
                return;
            }

            let message = self.composer_editor.update(cx, |composer_editor, cx| {
                let text = composer_editor.text(cx);
                let id = self.next_message_id.post_inc();
                let body = cx.new_view(|cx| {
                    let mut editor = Editor::auto_height(80, cx);
                    editor.set_text(text, cx);
                    editor.set_soft_wrap_mode(SoftWrap::EditorWidth, cx);
                    editor
                });
                composer_editor.clear(cx);

                ChatMessage::User(UserMessage {
                    id,
                    body,
                    attachments: Vec::new(),
                })
            });
            self.push_message(message, cx);
        } else {
            log::error!("unexpected state: no user message editor is focused.");
            return;
        }

        let mode = *mode;
        self.pending_completion = Some(cx.spawn(move |this, mut cx| async move {
            let attachments_task = this.update(&mut cx, |this, cx| {
                let attachment_registry = this.attachment_registry.clone();
                attachment_registry.call_all_attachment_tools(cx)
            });

            let attachments = maybe!(async {
                let attachments_task = attachments_task?;
                let attachments = attachments_task.await?;

                anyhow::Ok(attachments)
            })
            .await
            .log_err()
            .unwrap_or_default();

            // Set the attachments to the _last_ user message
            this.update(&mut cx, |this, _cx| {
                if let Some(ChatMessage::User(message)) = this.messages.last_mut() {
                    message.attachments = attachments;
                }
            })
            .log_err();

            Self::request_completion(
                this.clone(),
                mode,
                MAX_COMPLETION_CALLS_PER_SUBMISSION,
                &mut cx,
            )
            .await
            .log_err();

            this.update(&mut cx, |this, _cx| {
                this.pending_completion = None;
            })
            .context("Failed to push new user message")
            .log_err();
        }));
    }

    async fn request_completion(
        this: WeakView<Self>,
        mode: SubmitMode,
        limit: usize,
        cx: &mut AsyncWindowContext,
    ) -> Result<()> {
        let mut call_count = 0;
        loop {
            let complete = async {
                let (tool_definitions, model_name, messages) = this.update(cx, |this, cx| {
                    this.push_new_assistant_message(cx);

                    let definitions = if call_count < limit
                        && matches!(mode, SubmitMode::Codebase | SubmitMode::Simple)
                    {
                        this.tool_registry.definitions()
                    } else {
                        Vec::new()
                    };
                    call_count += 1;

                    (
                        definitions,
                        this.model.clone(),
                        this.completion_messages(cx),
                    )
                })?;

                let messages = messages.await?;

                let completion = cx.update(|cx| {
                    CompletionProvider::get(cx).complete(
                        model_name,
                        messages,
                        Vec::new(),
                        1.0,
                        tool_definitions,
                    )
                });

                let mut stream = completion?.await?;
                let mut body = String::new();
                while let Some(delta) = stream.next().await {
                    let delta = delta?;
                    this.update(cx, |this, cx| {
                        if let Some(ChatMessage::Assistant(AssistantMessage { messages, .. })) =
                            this.messages.last_mut()
                        {
                            if messages.is_empty() {
                                messages.push(AssistantMessagePart {
                                    body: RichText::default(),
                                    tool_calls: Vec::new(),
                                })
                            }

                            let message = messages.last_mut().unwrap();

                            if let Some(content) = &delta.content {
                                body.push_str(content);
                            }

                            for tool_call in delta.tool_calls {
                                let index = tool_call.index as usize;
                                if index >= message.tool_calls.len() {
                                    message.tool_calls.resize_with(index + 1, Default::default);
                                }
                                let call = &mut message.tool_calls[index];

                                if let Some(id) = &tool_call.id {
                                    call.id.push_str(id);
                                }

                                match tool_call.variant {
                                    Some(proto::tool_call_delta::Variant::Function(tool_call)) => {
                                        if let Some(name) = &tool_call.name {
                                            call.name.push_str(name);
                                        }
                                        if let Some(arguments) = &tool_call.arguments {
                                            call.arguments.push_str(arguments);
                                        }
                                    }
                                    None => {}
                                }
                            }

                            message.body =
                                RichText::new(body.clone(), &[], &this.language_registry);
                            cx.notify();
                        } else {
                            unreachable!()
                        }
                    })?;
                }

                anyhow::Ok(())
            }
            .await;

            let mut tool_tasks = Vec::new();
            this.update(cx, |this, cx| {
                if let Some(ChatMessage::Assistant(AssistantMessage {
                    error: message_error,
                    messages,
                    ..
                })) = this.messages.last_mut()
                {
                    if let Err(error) = complete {
                        message_error.replace(SharedString::from(error.to_string()));
                        cx.notify();
                    } else {
                        if let Some(current_message) = messages.last_mut() {
                            for tool_call in current_message.tool_calls.iter() {
                                tool_tasks.push(this.tool_registry.call(tool_call, cx));
                            }
                        }
                    }
                }
            })?;

            if tool_tasks.is_empty() {
                return Ok(());
            }

            let tools = join_all(tool_tasks.into_iter()).await;
            // If the WindowContext went away for any tool's view we don't include it
            // especially since the below call would fail for the same reason.
            let tools = tools.into_iter().filter_map(|tool| tool.ok()).collect();

            this.update(cx, |this, cx| {
                if let Some(ChatMessage::Assistant(AssistantMessage { messages, .. })) =
                    this.messages.last_mut()
                {
                    if let Some(current_message) = messages.last_mut() {
                        current_message.tool_calls = tools;
                        cx.notify();
                    } else {
                        unreachable!()
                    }
                }
            })?;
        }
    }

    fn push_new_assistant_message(&mut self, cx: &mut ViewContext<Self>) {
        // If the last message is a grouped assistant message, add to the grouped message
        if let Some(ChatMessage::Assistant(AssistantMessage { messages, .. })) =
            self.messages.last_mut()
        {
            messages.push(AssistantMessagePart {
                body: RichText::default(),
                tool_calls: Vec::new(),
            });
            return;
        }

        let message = ChatMessage::Assistant(AssistantMessage {
            id: self.next_message_id.post_inc(),
            messages: vec![AssistantMessagePart {
                body: RichText::default(),
                tool_calls: Vec::new(),
            }],
            error: None,
        });
        self.push_message(message, cx);
    }

    fn push_message(&mut self, message: ChatMessage, cx: &mut ViewContext<Self>) {
        let old_len = self.messages.len();
        let focus_handle = Some(message.focus_handle(cx));
        self.messages.push(message);
        self.list_state
            .splice_focusable(old_len..old_len, focus_handle);
        cx.notify();
    }

    fn pop_message(&mut self, cx: &mut ViewContext<Self>) {
        if self.messages.is_empty() {
            return;
        }

        self.messages.pop();
        self.list_state
            .splice(self.messages.len()..self.messages.len() + 1, 0);
        cx.notify();
    }

    fn truncate_messages(&mut self, last_message_id: MessageId, cx: &mut ViewContext<Self>) {
        if let Some(index) = self.messages.iter().position(|message| match message {
            ChatMessage::User(message) => message.id == last_message_id,
            ChatMessage::Assistant(message) => message.id == last_message_id,
        }) {
            self.list_state.splice(index + 1..self.messages.len(), 0);
            self.messages.truncate(index + 1);
            cx.notify();
        }
    }

    fn is_message_collapsed(&self, id: &MessageId) -> bool {
        self.collapsed_messages.get(id).copied().unwrap_or_default()
    }

    fn toggle_message_collapsed(&mut self, id: MessageId) {
        let entry = self.collapsed_messages.entry(id).or_insert(false);
        *entry = !*entry;
    }

    fn reset(&mut self) {
        self.messages.clear();
        self.list_state.reset(0);
        self.editing_message.take();
        self.collapsed_messages.clear();
    }

    fn new_conversation(&mut self, cx: &mut ViewContext<Self>) {
        let messages = std::mem::take(&mut self.messages)
            .into_iter()
            .map(|message| self.serialize_message(message, cx))
            .collect::<Vec<_>>();

        self.reset();

        let title = messages
            .first()
            .map(|message| match message {
                SavedChatMessage::User { body, .. } => body.clone(),
                SavedChatMessage::Assistant { messages, .. } => messages
                    .first()
                    .map(|message| message.body.to_string())
                    .unwrap_or_default(),
            })
            .unwrap_or_else(|| "A conversation with the assistant.".to_string());

        let saved_conversation = SavedConversation {
            version: "0.3.0".to_string(),
            title,
            messages,
        };

        let discriminant = 1;

        let path = CONVERSATIONS_DIR.join(&format!(
            "{title} - {discriminant}.zed.{version}.json",
            title = saved_conversation.title,
            version = saved_conversation.version
        ));

        cx.spawn({
            let fs = self.fs.clone();
            |_this, _cx| async move {
                fs.create_dir(CONVERSATIONS_DIR.as_ref()).await?;
                fs.atomic_write(path, serde_json::to_string(&saved_conversation)?)
                    .await?;

                anyhow::Ok(())
            }
        })
        .detach_and_log_err(cx);
    }

    fn render_error(
        &self,
        error: Option<SharedString>,
        _ix: usize,
        cx: &mut ViewContext<Self>,
    ) -> AnyElement {
        let theme = cx.theme();

        if let Some(error) = error {
            div()
                .py_1()
                .px_2()
                .mx_neg_1()
                .rounded_md()
                .border_1()
                .border_color(theme.status().error_border)
                // .bg(theme.status().error_background)
                .text_color(theme.status().error)
                .child(error.clone())
                .into_any_element()
        } else {
            div().into_any_element()
        }
    }

    fn render_message(&self, ix: usize, cx: &mut ViewContext<Self>) -> AnyElement {
        let is_first = ix == 0;
        let is_last = ix == self.messages.len().saturating_sub(1);

        let padding = Spacing::Large.rems(cx);

        // Whenever there's a run of assistant messages, group as one Assistant UI element

        match &self.messages[ix] {
            ChatMessage::User(UserMessage {
                id,
                body,
                attachments,
            }) => div()
                .id(SharedString::from(format!("message-{}-container", id.0)))
                .when(is_first, |this| this.pt(padding))
                .map(|element| {
                    if self.editing_message_id() == Some(*id) {
                        element.child(Composer::new(
                            body.clone(),
                            self.project_index_button.clone(),
                            self.active_file_button.clone(),
                            crate::ui::ModelSelector::new(
                                cx.view().downgrade(),
                                self.model.clone(),
                            )
                            .into_any_element(),
                        ))
                    } else {
                        element
                            .on_click(cx.listener({
                                let id = *id;
                                let body = body.clone();
                                move |assistant_chat, event: &ClickEvent, cx| {
                                    if event.up.click_count == 2 {
                                        assistant_chat.editing_message = Some(EditingMessage {
                                            id,
                                            body: body.clone(),
                                            old_body: body.read(cx).text(cx).into(),
                                        });
                                        body.focus_handle(cx).focus(cx);
                                    }
                                }
                            }))
                            .child(
                                crate::ui::ChatMessage::new(
                                    *id,
                                    UserOrAssistant::User(self.user_store.read(cx).current_user()),
                                    // todo!(): clean up the vec usage
                                    vec![
                                        RichText::new(
                                            body.read(cx).text(cx),
                                            &[],
                                            &self.language_registry,
                                        )
                                        .element(ElementId::from(id.0), cx),
                                        h_flex()
                                            .gap_2()
                                            .children(
                                                attachments
                                                    .iter()
                                                    .map(|attachment| attachment.view.clone()),
                                            )
                                            .into_any_element(),
                                    ],
                                    self.is_message_collapsed(id),
                                    Box::new(cx.listener({
                                        let id = *id;
                                        move |assistant_chat, _event, _cx| {
                                            assistant_chat.toggle_message_collapsed(id)
                                        }
                                    })),
                                )
                                // TODO: Wire up selections.
                                .selected(is_last),
                            )
                    }
                })
                .into_any(),
            ChatMessage::Assistant(AssistantMessage {
                id,
                messages,
                error,
                ..
            }) => {
                let mut message_elements = Vec::new();

                for message in messages {
                    if !message.body.text.is_empty() {
                        message_elements.push(
                            div()
                                // todo!(): The element Id will need to be a combo of the base ID and the index within the grouping
                                .child(message.body.element(ElementId::from(id.0), cx))
                                .into_any_element(),
                        )
                    }

                    let tools = message
                        .tool_calls
                        .iter()
                        .map(|tool_call| self.tool_registry.render_tool_call(tool_call, cx))
                        .collect::<Vec<AnyElement>>();

                    if !tools.is_empty() {
                        message_elements.push(div().children(tools).into_any_element())
                    }
                }

                if message_elements.is_empty() {
                    message_elements.push(tool_running_placeholder());
                }

                div()
                    .when(is_first, |this| this.pt(padding))
                    .child(
                        crate::ui::ChatMessage::new(
                            *id,
                            UserOrAssistant::Assistant,
                            message_elements,
                            self.is_message_collapsed(id),
                            Box::new(cx.listener({
                                let id = *id;
                                move |assistant_chat, _event, _cx| {
                                    assistant_chat.toggle_message_collapsed(id)
                                }
                            })),
                        )
                        // TODO: Wire up selections.
                        .selected(is_last),
                    )
                    .child(self.render_error(error.clone(), ix, cx))
                    .into_any()
            }
        }
    }

    fn completion_messages(&self, cx: &mut WindowContext) -> Task<Result<Vec<CompletionMessage>>> {
        let project_index = self.project_index.read(cx);
        let project = project_index.project();
        let fs = project_index.fs();

        let mut project_context = ProjectContext::new(project, fs);
        let mut completion_messages = Vec::new();

        for message in &self.messages {
            match message {
                ChatMessage::User(UserMessage {
                    body, attachments, ..
                }) => {
                    for attachment in attachments {
                        if let Some(content) = attachment.generate(&mut project_context, cx) {
                            completion_messages.push(CompletionMessage::System { content });
                        }
                    }

                    // Show user's message last so that the assistant is grounded in the user's request
                    completion_messages.push(CompletionMessage::User {
                        content: body.read(cx).text(cx),
                    });
                }
                ChatMessage::Assistant(AssistantMessage { messages, .. }) => {
                    for message in messages {
                        let body = message.body.clone();

                        if body.text.is_empty() && message.tool_calls.is_empty() {
                            continue;
                        }

                        let tool_calls_from_assistant = message
                            .tool_calls
                            .iter()
                            .map(|tool_call| ToolCall {
                                content: ToolCallContent::Function {
                                    function: FunctionContent {
                                        name: tool_call.name.clone(),
                                        arguments: tool_call.arguments.clone(),
                                    },
                                },
                                id: tool_call.id.clone(),
                            })
                            .collect();

                        completion_messages.push(CompletionMessage::Assistant {
                            content: Some(body.text.to_string()),
                            tool_calls: tool_calls_from_assistant,
                        });

                        for tool_call in &message.tool_calls {
                            // Every tool call _must_ have a result by ID, otherwise OpenAI will error.
                            let content = match &tool_call.result {
                                Some(result) => {
                                    result.generate(&tool_call.name, &mut project_context, cx)
                                }
                                None => "".to_string(),
                            };

                            completion_messages.push(CompletionMessage::Tool {
                                content,
                                tool_call_id: tool_call.id.clone(),
                            });
                        }
                    }
                }
            }
        }

        let system_message = project_context.generate_system_message(cx);

        cx.background_executor().spawn(async move {
            let content = system_message.await?;
            completion_messages.insert(0, CompletionMessage::System { content });
            Ok(completion_messages)
        })
    }

    fn serialize_message(
        &self,
        message: ChatMessage,
        cx: &mut ViewContext<AssistantChat>,
    ) -> SavedChatMessage {
        match message {
            ChatMessage::User(message) => SavedChatMessage::User {
                id: message.id,
                body: message.body.read(cx).text(cx),
                attachments: message
                    .attachments
                    .iter()
                    .map(|attachment| {
                        self.attachment_registry
                            .serialize_user_attachment(attachment)
                    })
                    .collect(),
            },
            ChatMessage::Assistant(message) => SavedChatMessage::Assistant {
                id: message.id,
                error: message.error,
                messages: message
                    .messages
                    .iter()
                    .map(|message| SavedAssistantMessagePart {
                        body: message.body.text.clone(),
                        tool_calls: message
                            .tool_calls
                            .iter()
                            .map(|tool_call| self.tool_registry.serialize_tool_call(tool_call))
                            .collect(),
                    })
                    .collect(),
            },
        }
    }
}

impl Render for AssistantChat {
    fn render(&mut self, cx: &mut ViewContext<Self>) -> impl IntoElement {
        let show_conversation_details = true;

        let header_height = Spacing::Small.rems(cx) * 2.0 + ButtonSize::Default.rems();

        let header = h_flex()
            .flex_none()
            .justify_between()
            .w_full()
            .h(header_height)
            .p(Spacing::Small.rems(cx));

        let mut view = div()
            .relative()
            .flex_1()
            .v_flex()
<<<<<<< HEAD
            .text_color(Color::Default.color(cx));

        if self.conversations_open {
            // Conversations View
            view = view.child(self.saved_conversations.clone());
        } else {
            // Chat View
            view = view
                .key_context("AssistantChat")
                .on_action(cx.listener(Self::submit))
                .on_action(cx.listener(Self::cancel))
                .child(list(self.list_state.clone()).flex_1().pt(header_height))
                .child(
                    header
                        .child(
                            IconButton::new("open-saved-conversations", IconName::ChevronLeft)
                                .on_click(cx.listener(|this, _event, _cx| {
                                    this.toggle_conversations_open();
                                }))
                                .tooltip(move |cx| {
                                    Tooltip::with_meta(
                                        "Switch Conversations",
                                        Some(&ToggleSavedConversations),
                                        "UI will change, temporary.",
                                        cx,
                                    )
                                }),
                        )
                        .child(
                            h_flex()
                                .gap(Spacing::Large.rems(cx))
                                .child(
                                    IconButton::new("new-conversation", IconName::Plus)
                                        .on_click(cx.listener(move |this, _event, cx| {
                                            this.new_conversation(cx);
                                        }))
                                        .tooltip(move |cx| Tooltip::text("New Conversation", cx)),
                                )
                                .child(
                                    IconButton::new("assistant-menu", IconName::Menu)
                                        .disabled(true)
                                        .tooltip(move |cx| {
                                            Tooltip::text(
                                                "Coming soon – Assistant settings & controls",
                                                cx,
                                            )
                                        }),
                                ),
                        ),
                )
                .child(Composer::new(
                    self.composer_editor.clone(),
                    self.project_index_button.clone(),
                    self.active_file_button.clone(),
                    crate::ui::ModelSelector::new(cx.view().downgrade(), self.model.clone())
                        .into_any_element(),
                ));
        }

        view
=======
            .key_context("AssistantChat")
            .on_action(cx.listener(Self::submit))
            .on_action(cx.listener(Self::cancel))
            .text_color(Color::Default.color(cx))
            .child(list(self.list_state.clone()).flex_1().pt(header_height))
            .child(
                h_flex()
                    .absolute()
                    .top_0()
                    .justify_between()
                    .w_full()
                    .h(header_height)
                    .p(Spacing::Small.rems(cx))
                    .child(
                        IconButton::new(
                            "toggle-saved-conversations",
                            if self.saved_conversations_open {
                                IconName::ChevronRight
                            } else {
                                IconName::ChevronLeft
                            },
                        )
                        .on_click(cx.listener(|this, _event, _cx| {
                            this.toggle_saved_conversations();
                        }))
                        .tooltip(move |cx| Tooltip::text("Switch Conversations", cx)),
                    )
                    .child(
                        h_flex()
                            .gap(Spacing::Large.rems(cx))
                            .child(
                                IconButton::new("new-conversation", IconName::Plus)
                                    .on_click(cx.listener(move |this, _event, cx| {
                                        this.new_conversation(cx);
                                    }))
                                    .tooltip(move |cx| Tooltip::text("New Conversation", cx)),
                            )
                            .child(
                                IconButton::new("assistant-menu", IconName::Menu)
                                    .disabled(true)
                                    .tooltip(move |cx| {
                                        Tooltip::text(
                                            "Coming soon – Assistant settings & controls",
                                            cx,
                                        )
                                    }),
                            ),
                    ),
            )
            .when(self.saved_conversations_open, |element| {
                element.child(
                    h_flex()
                        .absolute()
                        .top(header_height)
                        .w_full()
                        .child(self.saved_conversations.clone()),
                )
            })
            .child(Composer::new(
                self.composer_editor.clone(),
                self.project_index_button.clone(),
                self.active_file_button.clone(),
                crate::ui::ModelSelector::new(cx.view().downgrade(), self.model.clone())
                    .into_any_element(),
            ))
>>>>>>> 27ed0f42
    }
}

#[derive(Debug, PartialEq, Eq, PartialOrd, Ord, Hash, Clone, Copy, Serialize, Deserialize)]
pub struct MessageId(usize);

impl MessageId {
    fn post_inc(&mut self) -> Self {
        let id = *self;
        self.0 += 1;
        id
    }
}

enum ChatMessage {
    User(UserMessage),
    Assistant(AssistantMessage),
}

impl ChatMessage {
    fn focus_handle(&self, cx: &AppContext) -> Option<FocusHandle> {
        match self {
            ChatMessage::User(UserMessage { body, .. }) => Some(body.focus_handle(cx)),
            ChatMessage::Assistant(_) => None,
        }
    }
}

struct UserMessage {
    pub id: MessageId,
    pub body: View<Editor>,
    pub attachments: Vec<UserAttachment>,
}

struct AssistantMessagePart {
    pub body: RichText,
    pub tool_calls: Vec<ToolFunctionCall>,
}

struct AssistantMessage {
    pub id: MessageId,
    pub messages: Vec<AssistantMessagePart>,
    pub error: Option<SharedString>,
}

#[derive(Debug, Clone, Serialize, Deserialize)]
struct StaticConversation {
    title: SharedString,
    message_preview: SharedString,
    pinned: bool,
    last_message: DateTime<Utc>,
}

fn render_relative_date(date: chrono::DateTime<Local>) -> String {
    // if today: 12:01 PM
    // if this week: Monday, Tues
    // if older:  2021-01-01
    let now = Local::now();

    let duration_since = now.signed_duration_since(date);

    if duration_since.num_hours() < 24 {
        return date.format("%H:%M %P").to_string();
    } else if duration_since.num_days() < 7 {
        return date.format("%A").to_string();
    } else {
        return date.format("%Y-%m-%d").to_string();
    }
}

fn static_conversations() -> Vec<StaticConversation> {
    vec![
        StaticConversation {
            title: "Deep Dive 🕵️".into(),
            message_preview: "Exploring the depths of Rust's ownership and borrowing rules.".into(),
            pinned: true,
            last_message: Utc::now() - Duration::minutes(5),
        },
        StaticConversation {
            title: "Weekly Sync 📅".into(),
            message_preview:
                "Discussing weekly progress and blockers. Need updates on the API integration."
                    .into(),
            pinned: false,
            last_message: Utc::now() - Duration::hours(3),
        },
        StaticConversation {
            title: "Feature Brainstorm 💡".into(),
            message_preview: "Ideas for the next big feature? Let's compile a list.".into(),
            pinned: true,
            last_message: Utc::now() - Duration::days(1),
        },
        StaticConversation {
            title: "Bug Triage 🐞".into(),
            message_preview: "Prioritizing the critical bugs reported last week.".into(),
            pinned: false,
            last_message: Utc::now() - Duration::days(1),
        },
        StaticConversation {
            title: "Performance Review 🚀".into(),
            message_preview:
                "Identifying key areas for performance improvements in our current sprint.".into(),
            pinned: true,
            last_message: Utc::now() - Duration::days(3),
        },
        StaticConversation {
            title: "UI/UX Updates 🎨".into(),
            message_preview: "Finalizing the new design proposals for the dashboard.".into(),
            pinned: false,
            last_message: Utc::now() - Duration::days(3),
        },
        StaticConversation {
            title: "DevOps Sync 🛠️".into(),
            message_preview: "Planning the migration to Kubernetes, need everyone's input.".into(),
            pinned: true,
            last_message: Utc::now() - Duration::days(3),
        },
        StaticConversation {
            title: "Client Feedback 🗣️".into(),
            message_preview: "Reviewing feedback from our latest app release.".into(),
            pinned: false,
            last_message: Utc::now() - Duration::days(3),
        },
        StaticConversation {
            title: "Team Building 👥".into(),
            message_preview:
                "Ideas for our next team building activity? Remote-friendly suggestions welcome."
                    .into(),
            pinned: true,
            last_message: Utc::now() - Duration::weeks(3),
        },
        StaticConversation {
            title: "Code Review 🔍".into(),
            message_preview: "We have several MRs pending, let's aim to clear the queue by EOD."
                .into(),
            pinned: false,
            last_message: Utc::now() - Duration::weeks(4),
        },
        StaticConversation {
            title: "Onboarding Process 🆕".into(),
            message_preview: "Improvements to the onboarding process for new developers.".into(),
            pinned: true,
            last_message: Utc::now() - Duration::weeks(7),
        },
        StaticConversation {
            title: "Tech Stack Evaluation 🖥️".into(),
            message_preview:
                "Assessing the feasibility of integrating new technologies into our stack.".into(),
            pinned: false,
            last_message: Utc::now() - Duration::weeks(0),
        },
    ]
}<|MERGE_RESOLUTION|>--- conflicted
+++ resolved
@@ -2,17 +2,13 @@
 mod attachments;
 mod completion_provider;
 mod saved_conversation;
-<<<<<<< HEAD
-mod saved_conversation_picker;
-=======
->>>>>>> 27ed0f42
 mod saved_conversations;
 mod tools;
 pub mod ui;
 
 use crate::saved_conversation::SavedConversationMetadata;
 use crate::ui::UserOrAssistant;
-use ::ui::{div, prelude::*, Color, TintColor, Tooltip, ViewContext};
+use ::ui::{div, prelude::*, Color, Tooltip, ViewContext};
 use anyhow::{Context, Result};
 use assistant_tooling::{
     tool_running_placeholder, AttachmentRegistry, ProjectContext, ToolFunctionCall, ToolRegistry,
@@ -33,14 +29,7 @@
 use language::{language_settings::SoftWrap, LanguageRegistry};
 use open_ai::{FunctionContent, ToolCall, ToolCallContent};
 use rich_text::RichText;
-<<<<<<< HEAD
-use saved_conversation::{
-    SavedAssistantMessagePart, SavedChatMessage, SavedConversation, SavedConversationMetadata,
-};
-use saved_conversation_picker::SavedConversationPicker;
-=======
 use saved_conversation::{SavedAssistantMessagePart, SavedChatMessage, SavedConversation};
->>>>>>> 27ed0f42
 use saved_conversations::SavedConversations;
 use semantic_index::{CloudEmbeddingProvider, ProjectIndex, ProjectIndexDebugView, SemanticIndex};
 use serde::{Deserialize, Serialize};
@@ -267,10 +256,7 @@
     language_registry: Arc<LanguageRegistry>,
     composer_editor: View<Editor>,
     saved_conversations: View<SavedConversations>,
-<<<<<<< HEAD
-=======
     saved_conversations_open: bool,
->>>>>>> 27ed0f42
     project_index_button: View<ProjectIndexButton>,
     active_file_button: Option<View<ActiveFileButton>>,
     user_store: Model<UserStore>,
@@ -281,8 +267,6 @@
     tool_registry: Arc<ToolRegistry>,
     attachment_registry: Arc<AttachmentRegistry>,
     project_index: Model<ProjectIndex>,
-    conversations: Vec<StaticConversation>,
-    conversations_open: bool,
 }
 
 struct EditingMessage {
@@ -329,34 +313,6 @@
         };
 
         let saved_conversations = cx.new_view(|cx| SavedConversations::new(cx));
-<<<<<<< HEAD
-        let weak_saved_conversations = saved_conversations.downgrade();
-
-        cx.spawn(|assistant_chat, mut cx| async move {
-            let saved_conversations = SavedConversationMetadata::list(fs).await?;
-
-            cx.update(|cx| {
-                weak_saved_conversations.update(cx, |saved_conversations, cx| {
-                    saved_conversations.init(
-                        saved_conversations.downgrade(),
-                        saved_conversations,
-                        cx,
-                    );
-                });
-
-                // workspace.update(cx, |workspace, cx| {
-                //     workspace.toggle_modal(cx, move |cx| {
-                //         let delegate = SavedConversationPickerDelegate::new(
-                //             cx.view().downgrade(),
-                //             saved_conversations,
-                //         );
-                //         Self::new(delegate, cx)
-                //     });
-                // })
-            })?;
-
-            anyhow::Ok(())
-=======
         cx.spawn({
             let fs = fs.clone();
             let saved_conversations = saved_conversations.downgrade();
@@ -371,7 +327,6 @@
 
                 anyhow::Ok(())
             }
->>>>>>> 27ed0f42
         })
         .detach_and_log_err(cx);
 
@@ -385,10 +340,7 @@
                 editor
             }),
             saved_conversations,
-<<<<<<< HEAD
-=======
             saved_conversations_open: false,
->>>>>>> 27ed0f42
             list_state,
             user_store,
             fs,
@@ -402,13 +354,7 @@
             pending_completion: None,
             attachment_registry,
             tool_registry,
-            conversations: static_conversations(),
-            conversations_open: false,
-        }
-    }
-
-    fn toggle_conversations_open(&mut self) {
-        self.conversations_open = !self.conversations_open;
+        }
     }
 
     fn editing_message_id(&self) -> Option<MessageId> {
@@ -1070,8 +1016,6 @@
 
 impl Render for AssistantChat {
     fn render(&mut self, cx: &mut ViewContext<Self>) -> impl IntoElement {
-        let show_conversation_details = true;
-
         let header_height = Spacing::Small.rems(cx) * 2.0 + ButtonSize::Default.rems();
 
         let header = h_flex()
@@ -1081,138 +1025,65 @@
             .h(header_height)
             .p(Spacing::Small.rems(cx));
 
-        let mut view = div()
+        div()
             .relative()
             .flex_1()
             .v_flex()
-<<<<<<< HEAD
-            .text_color(Color::Default.color(cx));
-
-        if self.conversations_open {
-            // Conversations View
-            view = view.child(self.saved_conversations.clone());
-        } else {
-            // Chat View
-            view = view
-                .key_context("AssistantChat")
-                .on_action(cx.listener(Self::submit))
-                .on_action(cx.listener(Self::cancel))
-                .child(list(self.list_state.clone()).flex_1().pt(header_height))
-                .child(
-                    header
+            .text_color(Color::Default.color(cx))
+            .map(|element| {
+                if self.saved_conversations_open {
+                    element.child(self.saved_conversations.clone())
+                } else {
+                    element
+                        .key_context("AssistantChat")
+                        .on_action(cx.listener(Self::submit))
+                        .on_action(cx.listener(Self::cancel))
+                        .child(list(self.list_state.clone()).flex_1().pt(header_height))
                         .child(
-                            IconButton::new("open-saved-conversations", IconName::ChevronLeft)
-                                .on_click(cx.listener(|this, _event, _cx| {
-                                    this.toggle_conversations_open();
-                                }))
-                                .tooltip(move |cx| {
-                                    Tooltip::with_meta(
-                                        "Switch Conversations",
-                                        Some(&ToggleSavedConversations),
-                                        "UI will change, temporary.",
-                                        cx,
-                                    )
-                                }),
-                        )
-                        .child(
-                            h_flex()
-                                .gap(Spacing::Large.rems(cx))
+                            header
                                 .child(
-                                    IconButton::new("new-conversation", IconName::Plus)
-                                        .on_click(cx.listener(move |this, _event, cx| {
-                                            this.new_conversation(cx);
+                                    IconButton::new("toggle-saved-conversations", IconName::ChevronLeft)
+                                        .on_click(cx.listener(|this, _event, _cx| {
+                                            this.toggle_saved_conversations();
                                         }))
-                                        .tooltip(move |cx| Tooltip::text("New Conversation", cx)),
-                                )
-                                .child(
-                                    IconButton::new("assistant-menu", IconName::Menu)
-                                        .disabled(true)
                                         .tooltip(move |cx| {
                                             Tooltip::text(
-                                                "Coming soon – Assistant settings & controls",
+                                                "Switch Conversations",
                                                 cx,
                                             )
                                         }),
+                                )
+                                .child(
+                                    h_flex()
+                                        .gap(Spacing::Large.rems(cx))
+                                        .child(
+                                            IconButton::new("new-conversation", IconName::Plus)
+                                                .on_click(cx.listener(move |this, _event, cx| {
+                                                    this.new_conversation(cx);
+                                                }))
+                                                .tooltip(move |cx| Tooltip::text("New Conversation", cx)),
+                                        )
+                                        .child(
+                                            IconButton::new("assistant-menu", IconName::Menu)
+                                                .disabled(true)
+                                                .tooltip(move |cx| {
+                                                    Tooltip::text(
+                                                        "Coming soon – Assistant settings & controls",
+                                                        cx,
+                                                    )
+                                                }),
+                                        ),
                                 ),
-                        ),
-                )
-                .child(Composer::new(
-                    self.composer_editor.clone(),
-                    self.project_index_button.clone(),
-                    self.active_file_button.clone(),
-                    crate::ui::ModelSelector::new(cx.view().downgrade(), self.model.clone())
-                        .into_any_element(),
-                ));
-        }
-
-        view
-=======
-            .key_context("AssistantChat")
-            .on_action(cx.listener(Self::submit))
-            .on_action(cx.listener(Self::cancel))
-            .text_color(Color::Default.color(cx))
-            .child(list(self.list_state.clone()).flex_1().pt(header_height))
-            .child(
-                h_flex()
-                    .absolute()
-                    .top_0()
-                    .justify_between()
-                    .w_full()
-                    .h(header_height)
-                    .p(Spacing::Small.rems(cx))
-                    .child(
-                        IconButton::new(
-                            "toggle-saved-conversations",
-                            if self.saved_conversations_open {
-                                IconName::ChevronRight
-                            } else {
-                                IconName::ChevronLeft
-                            },
                         )
-                        .on_click(cx.listener(|this, _event, _cx| {
-                            this.toggle_saved_conversations();
-                        }))
-                        .tooltip(move |cx| Tooltip::text("Switch Conversations", cx)),
-                    )
-                    .child(
-                        h_flex()
-                            .gap(Spacing::Large.rems(cx))
-                            .child(
-                                IconButton::new("new-conversation", IconName::Plus)
-                                    .on_click(cx.listener(move |this, _event, cx| {
-                                        this.new_conversation(cx);
-                                    }))
-                                    .tooltip(move |cx| Tooltip::text("New Conversation", cx)),
-                            )
-                            .child(
-                                IconButton::new("assistant-menu", IconName::Menu)
-                                    .disabled(true)
-                                    .tooltip(move |cx| {
-                                        Tooltip::text(
-                                            "Coming soon – Assistant settings & controls",
-                                            cx,
-                                        )
-                                    }),
-                            ),
-                    ),
-            )
-            .when(self.saved_conversations_open, |element| {
-                element.child(
-                    h_flex()
-                        .absolute()
-                        .top(header_height)
-                        .w_full()
-                        .child(self.saved_conversations.clone()),
-                )
+                        .child(Composer::new(
+                            self.composer_editor.clone(),
+                            self.project_index_button.clone(),
+                            self.active_file_button.clone(),
+                            crate::ui::ModelSelector::new(cx.view().downgrade(), self.model.clone())
+                                .into_any_element(),
+                        ))
+                }
             })
-            .child(Composer::new(
-                self.composer_editor.clone(),
-                self.project_index_button.clone(),
-                self.active_file_button.clone(),
-                crate::ui::ModelSelector::new(cx.view().downgrade(), self.model.clone())
-                    .into_any_element(),
-            ))
->>>>>>> 27ed0f42
     }
 }
 
@@ -1256,113 +1127,4 @@
     pub id: MessageId,
     pub messages: Vec<AssistantMessagePart>,
     pub error: Option<SharedString>,
-}
-
-#[derive(Debug, Clone, Serialize, Deserialize)]
-struct StaticConversation {
-    title: SharedString,
-    message_preview: SharedString,
-    pinned: bool,
-    last_message: DateTime<Utc>,
-}
-
-fn render_relative_date(date: chrono::DateTime<Local>) -> String {
-    // if today: 12:01 PM
-    // if this week: Monday, Tues
-    // if older:  2021-01-01
-    let now = Local::now();
-
-    let duration_since = now.signed_duration_since(date);
-
-    if duration_since.num_hours() < 24 {
-        return date.format("%H:%M %P").to_string();
-    } else if duration_since.num_days() < 7 {
-        return date.format("%A").to_string();
-    } else {
-        return date.format("%Y-%m-%d").to_string();
-    }
-}
-
-fn static_conversations() -> Vec<StaticConversation> {
-    vec![
-        StaticConversation {
-            title: "Deep Dive 🕵️".into(),
-            message_preview: "Exploring the depths of Rust's ownership and borrowing rules.".into(),
-            pinned: true,
-            last_message: Utc::now() - Duration::minutes(5),
-        },
-        StaticConversation {
-            title: "Weekly Sync 📅".into(),
-            message_preview:
-                "Discussing weekly progress and blockers. Need updates on the API integration."
-                    .into(),
-            pinned: false,
-            last_message: Utc::now() - Duration::hours(3),
-        },
-        StaticConversation {
-            title: "Feature Brainstorm 💡".into(),
-            message_preview: "Ideas for the next big feature? Let's compile a list.".into(),
-            pinned: true,
-            last_message: Utc::now() - Duration::days(1),
-        },
-        StaticConversation {
-            title: "Bug Triage 🐞".into(),
-            message_preview: "Prioritizing the critical bugs reported last week.".into(),
-            pinned: false,
-            last_message: Utc::now() - Duration::days(1),
-        },
-        StaticConversation {
-            title: "Performance Review 🚀".into(),
-            message_preview:
-                "Identifying key areas for performance improvements in our current sprint.".into(),
-            pinned: true,
-            last_message: Utc::now() - Duration::days(3),
-        },
-        StaticConversation {
-            title: "UI/UX Updates 🎨".into(),
-            message_preview: "Finalizing the new design proposals for the dashboard.".into(),
-            pinned: false,
-            last_message: Utc::now() - Duration::days(3),
-        },
-        StaticConversation {
-            title: "DevOps Sync 🛠️".into(),
-            message_preview: "Planning the migration to Kubernetes, need everyone's input.".into(),
-            pinned: true,
-            last_message: Utc::now() - Duration::days(3),
-        },
-        StaticConversation {
-            title: "Client Feedback 🗣️".into(),
-            message_preview: "Reviewing feedback from our latest app release.".into(),
-            pinned: false,
-            last_message: Utc::now() - Duration::days(3),
-        },
-        StaticConversation {
-            title: "Team Building 👥".into(),
-            message_preview:
-                "Ideas for our next team building activity? Remote-friendly suggestions welcome."
-                    .into(),
-            pinned: true,
-            last_message: Utc::now() - Duration::weeks(3),
-        },
-        StaticConversation {
-            title: "Code Review 🔍".into(),
-            message_preview: "We have several MRs pending, let's aim to clear the queue by EOD."
-                .into(),
-            pinned: false,
-            last_message: Utc::now() - Duration::weeks(4),
-        },
-        StaticConversation {
-            title: "Onboarding Process 🆕".into(),
-            message_preview: "Improvements to the onboarding process for new developers.".into(),
-            pinned: true,
-            last_message: Utc::now() - Duration::weeks(7),
-        },
-        StaticConversation {
-            title: "Tech Stack Evaluation 🖥️".into(),
-            message_preview:
-                "Assessing the feasibility of integrating new technologies into our stack.".into(),
-            pinned: false,
-            last_message: Utc::now() - Duration::weeks(0),
-        },
-    ]
 }
--- conflicted
+++ resolved
@@ -3,14 +3,8 @@
     ListSeparator, ListSubHeader,
 };
 use gpui::{
-<<<<<<< HEAD
-    overlay, px, Action, AnchorCorner, AnyElement, AppContext, Bounds, DismissEvent, DispatchPhase,
-    Div, DynFn, EventEmitter, FocusHandle, FocusableView, IntoElement, LayoutId, ManagedView,
-    MouseButton, MouseDownEvent, Pixels, Point, Render, View, VisualContext,
-=======
     px, Action, AppContext, DismissEvent, Div, EventEmitter, FocusHandle, FocusableView,
     IntoElement, Render, View, VisualContext,
->>>>>>> 584a3a76
 };
 use menu::{SelectFirst, SelectLast, SelectNext, SelectPrev};
 use std::rc::Rc;
@@ -231,15 +225,9 @@
                                             ),
                                     )
                                     .selected(Some(ix) == self.selected_index)
-<<<<<<< HEAD
-                                    .on_click(move |event: &_, cx: &mut WindowContext| {
-                                        callback(cx);
-                                        (dismiss.borrowed())(event, cx)
-=======
                                     .on_click(move |event, cx| {
                                         handler(cx);
                                         dismiss(event, cx)
->>>>>>> 584a3a76
                                     })
                                     .into_any_element()
                             }

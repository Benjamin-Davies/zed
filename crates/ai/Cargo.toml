--- conflicted
+++ resolved
@@ -21,12 +21,6 @@
 util = { path = "../util" }
 workspace = { path = "../workspace" }
 
-<<<<<<< HEAD
-=======
-rust-embed.workspace = true
-serde.workspace = true
-serde_json.workspace = true
->>>>>>> c93b6cc5
 anyhow.workspace = true
 chrono = "0.4"
 futures.workspace = true

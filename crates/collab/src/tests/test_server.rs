--- conflicted
+++ resolved
@@ -611,41 +611,6 @@
     ) -> WindowHandle<Workspace> {
         cx.add_window(|cx| Workspace::new(0, project.clone(), self.app_state.clone(), cx))
     }
-<<<<<<< HEAD
-=======
-
-    pub async fn add_admin_to_channel(
-        &self,
-        user: (&TestClient, &mut TestAppContext),
-        channel: u64,
-        cx_self: &mut TestAppContext,
-    ) {
-        let (other_client, other_cx) = user;
-
-        cx_self
-            .read(ChannelStore::global)
-            .update(cx_self, |channel_store, cx| {
-                channel_store.invite_member(
-                    channel,
-                    other_client.user_id().unwrap(),
-                    ChannelRole::Admin,
-                    cx,
-                )
-            })
-            .await
-            .unwrap();
-
-        cx_self.foreground().run_until_parked();
-
-        other_cx
-            .read(ChannelStore::global)
-            .update(other_cx, |channel_store, cx| {
-                channel_store.respond_to_channel_invite(channel, true, cx)
-            })
-            .await
-            .unwrap();
-    }
->>>>>>> a5836b03
 }
 
 impl Drop for TestClient {

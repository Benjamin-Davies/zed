[workspace]
members = [
    "crates/activity_indicator",
    "crates/anthropic",
    "crates/assets",
    "crates/assistant",
    "crates/assistant_slash_command",
    "crates/assistant_tooling",
    "crates/audio",
    "crates/auto_update",
    "crates/breadcrumbs",
    "crates/call",
    "crates/channel",
    "crates/cli",
    "crates/client",
    "crates/clock",
    "crates/collab",
    "crates/collab_ui",
    "crates/collections",
    "crates/command_palette",
    "crates/command_palette_hooks",
    "crates/copilot",
    "crates/db",
    "crates/diagnostics",
    "crates/editor",
    "crates/extension",
    "crates/extension_api",
    "crates/extension_cli",
    "crates/extensions_ui",
    "crates/feature_flags",
    "crates/feedback",
    "crates/file_finder",
    "crates/file_icons",
    "crates/fs",
    "crates/fsevent",
    "crates/fuzzy",
    "crates/git",
    "crates/git_hosting_providers",
    "crates/go_to_line",
    "crates/google_ai",
    "crates/gpui",
    "crates/gpui_macros",
    "crates/headless",
    "crates/html_to_markdown",
    "crates/http",
    "crates/image_viewer",
    "crates/inline_completion_button",
    "crates/install_cli",
    "crates/journal",
    "crates/language",
    "crates/language_selector",
    "crates/language_tools",
    "crates/languages",
    "crates/live_kit_client",
    "crates/live_kit_server",
    "crates/lsp",
    "crates/markdown",
    "crates/markdown_preview",
    "crates/media",
    "crates/menu",
    "crates/multi_buffer",
    "crates/node_runtime",
    "crates/notifications",
    "crates/ollama",
    "crates/open_ai",
    "crates/outline",
    "crates/picker",
    "crates/prettier",
    "crates/project",
    "crates/project_panel",
    "crates/project_symbols",
    "crates/proto",
    "crates/quick_action_bar",
    "crates/recent_projects",
    "crates/refineable",
    "crates/refineable/derive_refineable",
    "crates/release_channel",
    "crates/dev_server_projects",
    "crates/repl",
    "crates/rich_text",
    "crates/rope",
    "crates/rpc",
    "crates/task",
    "crates/tasks_ui",
    "crates/search",
    "crates/semantic_index",
    "crates/semantic_version",
    "crates/settings",
    "crates/snippet",
    "crates/sqlez",
    "crates/sqlez_macros",
    "crates/story",
    "crates/storybook",
    "crates/sum_tree",
    "crates/tab_switcher",
    "crates/supermaven",
    "crates/supermaven_api",
    "crates/terminal",
    "crates/terminal_view",
    "crates/text",
    "crates/theme",
    "crates/theme_importer",
    "crates/theme_selector",
    "crates/telemetry_events",
    "crates/time_format",
    "crates/ui",
    "crates/ui_text_field",
    "crates/util",
    "crates/vcs_menu",
    "crates/vim",
    "crates/welcome",
    "crates/workspace",
    "crates/worktree",
    "crates/zed",
    "crates/zed_actions",

    "extensions/astro",
    "extensions/clojure",
    "extensions/csharp",
    "extensions/dart",
    "extensions/deno",
    "extensions/elixir",
    "extensions/elm",
    "extensions/emmet",
    "extensions/erlang",
    "extensions/gleam",
    "extensions/glsl",
    "extensions/haskell",
    "extensions/html",
    "extensions/lua",
    "extensions/ocaml",
    "extensions/php",
    "extensions/prisma",
    "extensions/purescript",
    "extensions/ruby",
    "extensions/svelte",
    "extensions/terraform",
    "extensions/toml",
    "extensions/uiua",
    "extensions/vue",
    "extensions/zig",

    "tooling/xtask",
]
default-members = ["crates/zed"]
resolver = "2"

[workspace.dependencies]
activity_indicator = { path = "crates/activity_indicator" }
ai = { path = "crates/ai" }
anthropic = { path = "crates/anthropic" }
assets = { path = "crates/assets" }
assistant = { path = "crates/assistant" }
assistant_slash_command = { path = "crates/assistant_slash_command" }
assistant_tooling = { path = "crates/assistant_tooling" }
async-watch = "0.3.1"
audio = { path = "crates/audio" }
auto_update = { path = "crates/auto_update" }
base64 = "0.13"
breadcrumbs = { path = "crates/breadcrumbs" }
call = { path = "crates/call" }
channel = { path = "crates/channel" }
cli = { path = "crates/cli" }
client = { path = "crates/client" }
clock = { path = "crates/clock" }
collab = { path = "crates/collab" }
collab_ui = { path = "crates/collab_ui" }
collections = { path = "crates/collections" }
command_palette = { path = "crates/command_palette" }
command_palette_hooks = { path = "crates/command_palette_hooks" }
copilot = { path = "crates/copilot" }
dashmap = "5.5.3"
db = { path = "crates/db" }
diagnostics = { path = "crates/diagnostics" }
editor = { path = "crates/editor" }
extension = { path = "crates/extension" }
extensions_ui = { path = "crates/extensions_ui" }
feature_flags = { path = "crates/feature_flags" }
feedback = { path = "crates/feedback" }
file_finder = { path = "crates/file_finder" }
file_icons = { path = "crates/file_icons" }
fs = { path = "crates/fs" }
fsevent = { path = "crates/fsevent" }
fuzzy = { path = "crates/fuzzy" }
git = { path = "crates/git" }
git_hosting_providers = { path = "crates/git_hosting_providers" }
go_to_line = { path = "crates/go_to_line" }
google_ai = { path = "crates/google_ai" }
gpui = { path = "crates/gpui" }
gpui_macros = { path = "crates/gpui_macros" }
headless = { path = "crates/headless" }
html_to_markdown = { path = "crates/html_to_markdown" }
http = { path = "crates/http" }
install_cli = { path = "crates/install_cli" }
image_viewer = { path = "crates/image_viewer" }
inline_completion_button = { path = "crates/inline_completion_button" }
journal = { path = "crates/journal" }
language = { path = "crates/language" }
language_selector = { path = "crates/language_selector" }
language_tools = { path = "crates/language_tools" }
languages = { path = "crates/languages" }
live_kit_client = { path = "crates/live_kit_client" }
live_kit_server = { path = "crates/live_kit_server" }
lsp = { path = "crates/lsp" }
markdown = { path = "crates/markdown" }
markdown_preview = { path = "crates/markdown_preview" }
media = { path = "crates/media" }
menu = { path = "crates/menu" }
multi_buffer = { path = "crates/multi_buffer" }
node_runtime = { path = "crates/node_runtime" }
notifications = { path = "crates/notifications" }
ollama = { path = "crates/ollama" }
open_ai = { path = "crates/open_ai" }
outline = { path = "crates/outline" }
picker = { path = "crates/picker" }
plugin = { path = "crates/plugin" }
plugin_macros = { path = "crates/plugin_macros" }
prettier = { path = "crates/prettier" }
project = { path = "crates/project" }
proto = { path = "crates/proto" }
worktree = { path = "crates/worktree" }
project_panel = { path = "crates/project_panel" }
project_symbols = { path = "crates/project_symbols" }
quick_action_bar = { path = "crates/quick_action_bar" }
recent_projects = { path = "crates/recent_projects" }
release_channel = { path = "crates/release_channel" }
dev_server_projects = { path = "crates/dev_server_projects" }
repl = { path = "crates/repl" }
rich_text = { path = "crates/rich_text" }
rope = { path = "crates/rope" }
rpc = { path = "crates/rpc" }
task = { path = "crates/task" }
tasks_ui = { path = "crates/tasks_ui" }
search = { path = "crates/search" }
semantic_index = { path = "crates/semantic_index" }
semantic_version = { path = "crates/semantic_version" }
settings = { path = "crates/settings" }
snippet = { path = "crates/snippet" }
sqlez = { path = "crates/sqlez" }
sqlez_macros = { path = "crates/sqlez_macros" }
supermaven = { path = "crates/supermaven" }
supermaven_api = { path = "crates/supermaven_api" }
story = { path = "crates/story" }
storybook = { path = "crates/storybook" }
sum_tree = { path = "crates/sum_tree" }
tab_switcher = { path = "crates/tab_switcher" }
terminal = { path = "crates/terminal" }
terminal_view = { path = "crates/terminal_view" }
text = { path = "crates/text" }
theme = { path = "crates/theme" }
theme_importer = { path = "crates/theme_importer" }
theme_selector = { path = "crates/theme_selector" }
telemetry_events = { path = "crates/telemetry_events" }
time_format = { path = "crates/time_format" }
ui = { path = "crates/ui" }
ui_text_field = { path = "crates/ui_text_field" }
util = { path = "crates/util" }
vcs_menu = { path = "crates/vcs_menu" }
vim = { path = "crates/vim" }
welcome = { path = "crates/welcome" }
workspace = { path = "crates/workspace" }
zed = { path = "crates/zed" }
zed_actions = { path = "crates/zed_actions" }

alacritty_terminal = "0.23"
anyhow = "1.0.57"
any_vec = "0.13"
ashpd = "0.8.0"
async-compression = { version = "0.4", features = ["gzip", "futures-io"] }
async-dispatcher = { version = "0.1"}
async-fs = "1.6"
async-recursion = "1.0.0"
async-tar = "0.4.2"
async-trait = "0.1"
async_zip = { version = "0.0.17", features = ["deflate", "deflate64"] }
bitflags = "2.4.2"
blade-graphics = { git = "https://github.com/zed-industries/blade", rev = "33fd51359d113c03b785e28f4a6cf75bacb0b26d" }
blade-macros = { git = "https://github.com/zed-industries/blade", rev =  "33fd51359d113c03b785e28f4a6cf75bacb0b26d" }
blade-util = { git = "https://github.com/zed-industries/blade", rev = "33fd51359d113c03b785e28f4a6cf75bacb0b26d"  }
cap-std = "3.0"
cargo_toml = "0.20"
chrono = { version = "0.4", features = ["serde"] }
clap = { version = "4.4", features = ["derive"] }
clickhouse = { version = "0.11.6" }
cocoa = "0.25"
ctor = "0.2.6"
signal-hook = "0.3.17"
core-foundation = { version = "0.9.3" }
core-foundation-sys = "0.8.6"
derive_more = "0.99.17"
emojis = "0.6.1"
env_logger = "0.9"
exec = "0.3.1"
fork = "0.1.23"
futures = "0.3"
futures-batch = "0.6.1"
futures-lite = "1.13"
git2 = { version = "0.18", default-features = false }
globset = "0.4"
heed = { version = "0.20.1", features = ["read-txn-no-tls"] }
hex = "0.4.3"
html5ever = "0.27.0"
ignore = "0.4.22"
<<<<<<< HEAD
image = "0.23"
=======
indexmap = { version = "1.6.2", features = ["serde"] }
>>>>>>> 001f17c0
indoc = "1"
# We explicitly disable http2 support in isahc.
isahc = { version = "1.7.2", default-features = false, features = [
    "static-curl",
    "text-decoding",
] }
itertools = "0.11.0"
lazy_static = "1.4.0"
libc = "0.2"
linkify = "0.10.0"
log = { version = "0.4.16", features = ["kv_unstable_serde"] }
markup5ever_rcdom = "0.3.0"
nanoid = "0.4"
nix = "0.28"
num-format = "0.4.4"
once_cell = "1.19.0"
ordered-float = "2.1.1"
palette = { version = "0.7.5", default-features = false, features = ["std"] }
parking_lot = "0.12.1"
pathdiff = "0.2"
profiling = "1"
postage = { version = "0.5", features = ["futures-traits"] }
pretty_assertions = "1.3.0"
prost = "0.9"
prost-build = "0.9"
prost-types = "0.9"
pulldown-cmark = { version = "0.10.0", default-features = false }
rand = "0.8.5"
refineable = { path = "./crates/refineable" }
regex = "1.5"
repair_json = "0.1.0"
runtimelib = { version="0.12", default-features = false, features = ["async-dispatcher-runtime"] }
rusqlite = { version = "0.29.0", features = ["blob", "array", "modern_sqlite"] }
rust-embed = { version = "8.4", features = ["include-exclude"] }
schemars = "0.8"
semver = "1.0"
serde = { version = "1.0", features = ["derive", "rc"] }
serde_derive = { version = "1.0", features = ["deserialize_in_place"] }
serde_json = { version = "1.0", features = ["preserve_order", "raw_value"] }
serde_json_lenient = { version = "0.1", features = [
    "preserve_order",
    "raw_value",
] }
serde_repr = "0.1"
sha2 = "0.10"
shellexpand = "2.1.0"
shlex = "1.3.0"
similar = "1.3"
smallvec = { version = "1.6", features = ["union"] }
smol = "1.2"
strum = { version = "0.25.0", features = ["derive"] }
subtle = "2.5.0"
sysinfo = "0.30.7"
tempfile = "3.9.0"
thiserror = "1.0.29"
tiktoken-rs = "0.5.9"
time = { version = "0.3", features = [
    "macros",
    "parsing",
    "serde",
    "serde-well-known",
    "formatting",
] }
toml = "0.8"
tokio = { version = "1", features = ["full"] }
tower-http = "0.4.4"
tree-sitter = { version = "0.20", features = ["wasm"] }
tree-sitter-bash = "0.20.5"
tree-sitter-c = "0.20.1"
tree-sitter-cpp = "0.20.5"
tree-sitter-css = "0.20"
tree-sitter-elixir = "0.1.1"
tree-sitter-embedded-template = "0.20.0"
tree-sitter-go = { git = "https://github.com/tree-sitter/tree-sitter-go", rev = "b82ab803d887002a0af11f6ce63d72884580bf33" }
tree-sitter-gomod = "1.0.1"
tree-sitter-gowork = { git = "https://github.com/d1y/tree-sitter-go-work" }
rustc-demangle = "0.1.23"
tree-sitter-heex = { git = "https://github.com/phoenixframework/tree-sitter-heex", rev = "2e1348c3cf2c9323e87c2744796cf3f3868aa82a" }
tree-sitter-html = "0.19.0"
tree-sitter-jsdoc = { git = "https://github.com/tree-sitter/tree-sitter-jsdoc", rev = "6a6cf9e7341af32d8e2b2e24a37fbfebefc3dc55" }
tree-sitter-json = "0.20.2"
tree-sitter-markdown = { git = "https://github.com/MDeiml/tree-sitter-markdown", rev = "330ecab87a3e3a7211ac69bbadc19eabecdb1cca" }
tree-sitter-proto = { git = "https://github.com/rewinfrey/tree-sitter-proto", rev = "36d54f288aee112f13a67b550ad32634d0c2cb52" }
tree-sitter-python = "0.20.2"
tree-sitter-regex = "0.20.0"
tree-sitter-ruby = "0.20.0"
tree-sitter-rust = "0.20.3"
tree-sitter-typescript = "0.20.5"
tree-sitter-yaml = "0.0.1"
unindent = "0.1.7"
unicase = "2.6"
unicode-segmentation = "1.10"
url = "2.2"
uuid = { version = "1.1.2", features = ["v4", "v5", "serde"] }
wasmparser = "0.201"
wasm-encoder = "0.201"
wasmtime = { version = "19.0.0", default-features = false, features = [
    "async",
    "demangle",
    "runtime",
    "cranelift",
    "component-model",
] }
wasmtime-wasi = "19.0.0"
which = "6.0.0"
wit-component = "0.201"
sys-locale = "0.3.1"

[workspace.dependencies.windows]
version = "0.56.0"
features = [
    "implement",
    "Foundation_Numerics",
    "System",
    "System_Threading",
    "Wdk_System_SystemServices",
    "Win32_Globalization",
    "Win32_Graphics_Direct2D",
    "Win32_Graphics_Direct2D_Common",
    "Win32_Graphics_DirectWrite",
    "Win32_Graphics_Dwm",
    "Win32_Graphics_Dxgi_Common",
    "Win32_Graphics_Gdi",
    "Win32_Graphics_Imaging",
    "Win32_Graphics_Imaging_D2D",
    "Win32_Security",
    "Win32_Security_Credentials",
    "Win32_Storage_FileSystem",
    "Win32_System_LibraryLoader",
    "Win32_System_Com",
    "Win32_System_Com_StructuredStorage",
    "Win32_System_DataExchange",
    "Win32_System_LibraryLoader",
    "Win32_System_Ole",
    "Win32_System_SystemInformation",
    "Win32_System_SystemServices",
    "Win32_System_Threading",
    "Win32_System_Time",
    "Win32_System_WinRT",
    "Win32_UI_Controls",
    "Win32_UI_HiDpi",
    "Win32_UI_Input_Ime",
    "Win32_UI_Input_KeyboardAndMouse",
    "Win32_UI_Shell",
    "Win32_UI_WindowsAndMessaging",
]

[patch.crates-io]
tree-sitter = { git = "https://github.com/tree-sitter/tree-sitter", rev = "7b4894ba2ae81b988846676f54c0988d4027ef4f" }
# Workaround for a broken nightly build of gpui: See #7644 and revisit once 0.5.3 is released.
pathfinder_simd = { git = "https://github.com/servo/pathfinder.git", rev = "30419d07660dc11a21e42ef4a7fa329600cff152" }

[profile.dev]
split-debuginfo = "unpacked"
debug = "limited"

[profile.dev.package]
taffy = { opt-level = 3 }
cranelift-codegen = { opt-level = 3 }
resvg = { opt-level = 3 }
rustybuzz = { opt-level = 3 }
ttf-parser = { opt-level = 3 }
wasmtime-cranelift = { opt-level = 3 }
wasmtime = { opt-level = 3 }

[profile.release]
debug = "limited"
lto = "thin"
codegen-units = 1

[profile.release.package]
zed = { codegen-units = 16 }

[workspace.lints.clippy]
dbg_macro = "deny"
todo = "deny"

# Motivation: We use `vec![a..b]` a lot when dealing with ranges in text, so
# warning on this rule produces a lot of noise.
single_range_in_vec_init = "allow"

# These are all of the rules that currently have violations in the Zed
# codebase.
#
# We'll want to drive this list down by either:
# 1. fixing violations of the rule and begin enforcing it
# 2. deciding we want to allow the rule permanently, at which point
#    we should codify that separately above.
#
# This list shouldn't be added to; it should only get shorter.
# =============================================================================

# There are a bunch of rules currently failing in the `style` group, so
# allow all of those, for now.
style = "allow"

# Individual rules that have violations in the codebase:
almost_complete_range = "allow"
arc_with_non_send_sync = "allow"
borrowed_box = "allow"
let_underscore_future = "allow"
map_entry = "allow"
non_canonical_partial_ord_impl = "allow"
reversed_empty_ranges = "allow"
type_complexity = "allow"

[workspace.metadata.cargo-machete]
ignored = ["bindgen", "cbindgen", "prost_build", "serde"]<|MERGE_RESOLUTION|>--- conflicted
+++ resolved
@@ -301,11 +301,8 @@
 hex = "0.4.3"
 html5ever = "0.27.0"
 ignore = "0.4.22"
-<<<<<<< HEAD
 image = "0.23"
-=======
 indexmap = { version = "1.6.2", features = ["serde"] }
->>>>>>> 001f17c0
 indoc = "1"
 # We explicitly disable http2 support in isahc.
 isahc = { version = "1.7.2", default-features = false, features = [
